{
  "name": "MuDiBot",
  "version": "0.7.0",
  "description": "A multipurpose Discord bot (MuDiBot) made using discord.js",
  "main": "bot.js",
  "scripts": {
    "autoinstall": "./scripts/install.sh",
    "test": "./node_modules/.bin/mocha --reporter spec --exit",
    "lint": "node_modules/.bin/eslint ./"
  },
  "author": "tdonovan4",
  "license": "MIT",
  "engines": {
    "node": "10.13.*"
  },
  "dependencies": {
    "discord.js": "^11.4.2",
<<<<<<< HEAD
    "erlpack": "github:hammerandchisel/erlpack",
    "mustache": "^2.3.2",
    "node-opus": "^0.2.9",
    "sodium": "github:general-programming/node-sodium",
    "sqlite": "^2.9.3",
    "sqlite3": "^4.0.2",
=======
    "mustache": "^2.3.2",
    "node-opus": "^0.2.9",
    "sodium": "^3.0.1",
    "sqlite": "^3.0.0",
    "sqlite3": "^4.0.4",
>>>>>>> f0c240fe
    "uws": "^0.14.5",
    "ytdl-core": "^0.20.4"
  },
  "devDependencies": {
<<<<<<< HEAD
    "chai": "^4.1.2",
    "eslint": "^5.5.0",
=======
    "chai": "^4.2.0",
    "eslint": "^5.9.0",
>>>>>>> f0c240fe
    "mocha": "^5.2.0",
    "rewire": "^3.0.2",
    "sinon": "^4.5.0"
  },
  "repository": {
    "type": "git",
    "url": "none"
  },
  "keywords": [
    "Discord",
    "bot"
  ]
}<|MERGE_RESOLUTION|>--- conflicted
+++ resolved
@@ -15,31 +15,17 @@
   },
   "dependencies": {
     "discord.js": "^11.4.2",
-<<<<<<< HEAD
-    "erlpack": "github:hammerandchisel/erlpack",
-    "mustache": "^2.3.2",
-    "node-opus": "^0.2.9",
-    "sodium": "github:general-programming/node-sodium",
-    "sqlite": "^2.9.3",
-    "sqlite3": "^4.0.2",
-=======
     "mustache": "^2.3.2",
     "node-opus": "^0.2.9",
     "sodium": "^3.0.1",
     "sqlite": "^3.0.0",
     "sqlite3": "^4.0.4",
->>>>>>> f0c240fe
     "uws": "^0.14.5",
     "ytdl-core": "^0.20.4"
   },
   "devDependencies": {
-<<<<<<< HEAD
-    "chai": "^4.1.2",
-    "eslint": "^5.5.0",
-=======
     "chai": "^4.2.0",
     "eslint": "^5.9.0",
->>>>>>> f0c240fe
     "mocha": "^5.2.0",
     "rewire": "^3.0.2",
     "sinon": "^4.5.0"
